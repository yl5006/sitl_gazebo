--- conflicted
+++ resolved
@@ -588,38 +588,10 @@
   }
 }
 
-<<<<<<< HEAD
-void GazeboMavlinkInterface::send_mavlink_message(const uint8_t msgid, const void *msg, uint8_t component_ID) {
-  component_ID = 0;
-  uint8_t payload_len = mavlink_message_lengths[msgid];
-  unsigned packet_len = payload_len + MAVLINK_NUM_NON_PAYLOAD_BYTES;
-
-  uint8_t buf[MAVLINK_MAX_PACKET_LEN];
-
-  /* header */
-  buf[0] = MAVLINK_STX;
-  buf[1] = MAVLINK_STX1;
-  buf[2] = payload_len;
-  /* no idea which numbers should be here*/
-  buf[3] = 100;
-  buf[4] = 0;
-  buf[5] = component_ID;
-  buf[6] = msgid;
-
-  /* payload */
-  memcpy(&buf[MAVLINK_NUM_HEADER_BYTES],msg, payload_len);
-
-  /* checksum */
-  uint16_t checksum;
-  crc_init(&checksum);
-  crc_accumulate_buffer(&checksum, (const char *) &buf[2], MAVLINK_CORE_HEADER_LEN + payload_len);
-  crc_accumulate(mavlink_message_crcs[msgid], &checksum);
-=======
 void GazeboMavlinkInterface::send_mavlink_message(const mavlink_message_t *message, const int destination_port)
 {
   uint8_t buffer[MAVLINK_MAX_PACKET_LEN];
   int packetlen = mavlink_msg_to_send_buffer(buffer, message);
->>>>>>> f26c4707
 
   struct sockaddr_in dest_addr;
   memcpy(&dest_addr, &_srcaddr, sizeof(_srcaddr));
